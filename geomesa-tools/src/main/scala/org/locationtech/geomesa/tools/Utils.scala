--- conflicted
+++ resolved
@@ -62,8 +62,8 @@
     val SHP     = "shp"
     val JSON    = "json"
     val GeoJson = "geojson"
-<<<<<<< HEAD
-    val GML = "gml"
+    val GML     = "gml"
+    val BIN     = "bin"
 
     def getFileExtension(name: String) =
       name.toLowerCase match {
@@ -77,21 +77,8 @@
         case _ if name.endsWith(SHP)  => SHP
         case _ if name.endsWith(JSON) => JSON
         case _ if name.endsWith(GML)  => GML
+        case _ if name.endsWith(BIN)  => BIN
         case _                        => "unknown"
-=======
-    val GML     = "gml"
-    val BIN     = "bin"
-
-    def getFileExtension(name: String) =
-      name match {
-        case _ if name.toLowerCase.endsWith(CSV)  => CSV
-        case _ if name.toLowerCase.endsWith(TSV)  => TSV
-        case _ if name.toLowerCase.endsWith(SHP)  => SHP
-        case _ if name.toLowerCase.endsWith(JSON) => JSON
-        case _ if name.toLowerCase.endsWith(GML)  => GML
-        case _ if name.toLowerCase.endsWith(BIN)  => BIN
-        case _                                    => "unknown"
->>>>>>> 9eae8e70
       }
 
     val All = List(CSV, TSV, SHP, JSON, GeoJson, GML, BIN)
