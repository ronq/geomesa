--- conflicted
+++ resolved
@@ -21,7 +21,7 @@
 import geomesa.core
 import geomesa.core.data.AccumuloFeatureWriter.{LocalRecordDeleter, LocalRecordWriter, MapReduceRecordWriter}
 import geomesa.core.data.FeatureEncoding.FeatureEncoding
-import geomesa.core.index.{TemporalIndexCheck, Constants, IndexSchema}
+import geomesa.core.index.{Constants, IndexSchema}
 import geomesa.core.security.AuthorizationsProvider
 import java.io.{IOException, Serializable}
 import java.util.{Map => JMap}
@@ -142,21 +142,6 @@
 
   }
 
-<<<<<<< HEAD
-  def writeMetadata(sft: SimpleFeatureType, fe: FeatureEncoding) {
-    val featureName = sft.getName.getLocalPart
-    val attributesValue = new Value(DataUtilities.encodeType(sft).getBytes)
-    writeMetadataItem(featureName, ATTRIBUTES_CF, attributesValue)
-    val schemaValue = createIndexSchema(sft)
-    writeMetadataItem(featureName, SCHEMA_CF, new Value(schemaValue.getBytes))
-    val userData = sft.getUserData
-    val dtgInfo = TemporalIndexCheck(sft)
-    if (dtgInfo.dtgShouldBeSet)
-      dtgInfo.firstDtgCandidate.map { name => userData.put(core.index.SF_PROPERTY_START_TIME, name) }
-    if(userData.containsKey(core.index.SF_PROPERTY_START_TIME)) {
-      val dtgField = userData.get(core.index.SF_PROPERTY_START_TIME)
-      writeMetadataItem(featureName, DTGFIELD_CF, new Value(dtgField.asInstanceOf[String].getBytes))
-=======
   /**
    * Computes and writes the metadata for this feature type
    *
@@ -180,7 +165,6 @@
         Option(userData.get(core.index.SF_PROPERTY_START_TIME).asInstanceOf[String])
       else
         None
->>>>>>> 8501e83a
     }
     val featureEncodingValue = fe.toString
 
