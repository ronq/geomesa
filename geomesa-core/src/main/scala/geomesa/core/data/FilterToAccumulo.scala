package geomesa.core.data

import collection.JavaConversions._
import com.vividsolutions.jts.geom._
import geomesa.core.index
import geomesa.utils.geotools.Conversions._
import geomesa.utils.geotools.GeometryUtils
import org.geotools.data.Query
import org.geotools.factory.CommonFactoryFinder
import org.geotools.filter.visitor.SimplifyingFilterVisitor
import org.geotools.geometry.jts.{JTSFactoryFinder, JTS}
import org.geotools.referencing.GeodeticCalculator
import org.geotools.referencing.crs.DefaultGeographicCRS
import org.joda.time.{DateTimeZone, DateTime, Interval}
import org.opengis.feature.`type`.AttributeDescriptor
import org.opengis.feature.simple.SimpleFeatureType
import org.opengis.filter._
import org.opengis.filter.expression._
import org.opengis.filter.spatial._
import org.opengis.filter.temporal._
import org.opengis.temporal.Instant
import geomesa.utils.text.WKTUtils
import com.vividsolutions.jts.geom.impl.CoordinateArraySequence
import org.joda.time.format.ISODateTimeFormat

// FilterToAccumulo extracts the spatial and temporal predicates from the
// filter while rewriting the filter to optimize for scanning Accumulo
class FilterToAccumulo(sft: SimpleFeatureType) {

  val dtgField  = index.getDtgDescriptor(sft)
  val geomField = sft.getGeometryDescriptor

  val allTime            = new Interval(0, Long.MaxValue)
  val wholeWorld         = new Envelope(-180, -90, 180, 90)

  var spatialPredicate:  Polygon  = null
  var temporalPredicate: Interval    = null

  val ff = CommonFactoryFinder.getFilterFactory2
  val geoFactory = JTSFactoryFinder.getGeometryFactory

  def visit(query: Query): Filter = visit(query.getFilter)
  def visit(filter: Filter): Filter =
    process(filter).accept(new SimplifyingFilterVisitor, null).asInstanceOf[Filter]

  def processChildren(op: BinaryLogicOperator, lf: (Filter, Filter) => Filter): Filter =
    op.getChildren.reduce { (l, r) => lf(process(l), process(r)) }
  
  def process(filter: Filter, acc: Filter = Filter.INCLUDE): Filter = filter match {
    // Logical filters
    case op: Or    => processChildren(op, ff.or)
    case op: And   => processChildren(op, ff.and)

    // Spatial filters
    case op: BBOX       => visitBBOX(op, acc)
    case op: DWithin    => visitDWithin(op, acc)
    case op: Within     => visitBinarySpatialOp(op, acc)
    case op: Intersects => visitBinarySpatialOp(op, acc)
    case op: Overlaps   => visitBinarySpatialOp(op, acc)

    // Temporal filters
    case op: BinaryTemporalOperator => visitBinaryTemporalOp(op, acc)

    // Other
    case op: PropertyIsBetween      => visitPropertyIsBetween(op, acc)

    // Catch all
    case f: Filter => ff.and(acc, f)
  }

  private def visitBBOX(op: BBOX, acc: Filter): Filter = {
    val e1 = op.getExpression1.asInstanceOf[PropertyName]
    val attr = e1.evaluate(sft).asInstanceOf[AttributeDescriptor]
    if(!attr.getLocalName.equals(sft.getGeometryDescriptor.getLocalName)) {
      ff.and(acc, op)
    } else {
      spatialPredicate = JTS.toGeometry(op.getBounds)
      acc
    }
  }

  private def visitBinarySpatialOp(op: BinarySpatialOperator, acc: Filter): Filter = {
    val e1 = op.getExpression1.asInstanceOf[PropertyName]
    val e2 = op.getExpression2.asInstanceOf[Literal]
    val attr = e1.evaluate(sft).asInstanceOf[AttributeDescriptor]
    if(!attr.getLocalName.equals(sft.getGeometryDescriptor.getLocalName)) {
      ff.and(acc, op)
    } else {
      val geom = e2.evaluate(null, classOf[Geometry])
      spatialPredicate = geom.asInstanceOf[Polygon]
      if(!geom.isRectangle) ff.and(acc, op)
      else acc
    }
  }

  def visitDWithin(op: DWithin, acc: Filter): Filter = {
    val e1 = op.getExpression1.asInstanceOf[PropertyName]
    val e2 = op.getExpression2.asInstanceOf[Literal]
    val attr = e1.evaluate(sft).asInstanceOf[AttributeDescriptor]
    if(!attr.getLocalName.equals(sft.getGeometryDescriptor.getLocalName)) {
      ff.and(acc, op)
    } else {
      val geoCalc = new GeodeticCalculator(DefaultGeographicCRS.WGS84)
      val startPoint = e2.evaluate(null, classOf[Point])
      val distance = op.getDistance

      // Convert meters to dec degrees based on widest point in dec degrees of circle
      geoCalc.setStartingGeographicPoint(startPoint.getX, startPoint.getY)
      geoCalc.setDirection(90, distance)
      val right = geoCalc.getDestinationGeographicPoint
      val distanceDegrees = startPoint.distance(geoFactory.createPoint(new Coordinate(right.getX, right.getY)))

      // Walk circle bounds for bounding box
      spatialPredicate = GeometryUtils.bufferPoint(startPoint, distance)

      val rewrittenFilter =
        ff.dwithin(
          ff.property(sft.getGeometryDescriptor.getLocalName),
          ff.literal(startPoint),
          distanceDegrees,
          "meters")
      ff.and(acc, rewrittenFilter)
    }
  }

  def visitBinaryTemporalOp(bto: BinaryTemporalOperator, acc: Filter): Filter = {
    val prop     = bto.getExpression1.asInstanceOf[PropertyName]
    val lit      = bto.getExpression2.asInstanceOf[Literal]
    val attr     = prop.evaluate(sft).asInstanceOf[AttributeDescriptor]
    if(!attr.getLocalName.equals(dtgField.getLocalName)) ff.and(acc, bto)
    else {
      val period = lit.evaluate(null).asInstanceOf[org.opengis.temporal.Period]
      temporalPredicate = bto match {
        case op: Before    => new Interval(new DateTime(0L), period.getEnding)
        case op: After     => new Interval(period.getBeginning, new DateTime(Long.MaxValue))
        case op: During    => new Interval(period.getBeginning, period.getEnding)
        case op: TContains => new Interval(period.getBeginning, period.getEnding)
        case _             => throw new IllegalArgumentException("Invalid query")
      }
      acc
    }
  }

  def visitPropertyIsBetween(op: PropertyIsBetween, acc: Filter): Filter = {
    val prop = op.getExpression.asInstanceOf[PropertyName]
    val attr = prop.evaluate(sft).asInstanceOf[AttributeDescriptor]
    if(!attr.getLocalName.equals(dtgField.getLocalName)) ff.and(acc, op)
    else {
<<<<<<< HEAD
      val start = op.getLowerBoundary.evaluate(null).asInstanceOf[java.util.Date]
      val end   = op.getUpperBoundary.evaluate(null).asInstanceOf[java.util.Date]
      temporalPredicate = new Interval(new DateTime(start), new DateTime(end))
=======
      val start = extractDTG(op.getLowerBoundary.evaluate(null))
      val end   = extractDTG(op.getUpperBoundary.evaluate(null))
      temporalPredicate = new Interval(start, end)
>>>>>>> a3f9050a
      acc
    }
  }

  private def extractDTG(o: AnyRef) = parseDTG(o).withZone(DateTimeZone.UTC)

  private def parseDTG(o: AnyRef): DateTime = o match {
    case i:  Instant                => new DateTime(i.getPosition.getDate.getTime)
    case d:  java.util.Date         => new DateTime(d.getTime)
    case j:  org.joda.time.Instant  => j.toDateTime
    case dt: DateTime               => dt
    case s:  String                 => ISODateTimeFormat.dateTime().parseDateTime(s)
    case _                          => throw new IllegalArgumentException("Unknown dtg type")
  }

}<|MERGE_RESOLUTION|>--- conflicted
+++ resolved
@@ -146,15 +146,9 @@
     val attr = prop.evaluate(sft).asInstanceOf[AttributeDescriptor]
     if(!attr.getLocalName.equals(dtgField.getLocalName)) ff.and(acc, op)
     else {
-<<<<<<< HEAD
-      val start = op.getLowerBoundary.evaluate(null).asInstanceOf[java.util.Date]
-      val end   = op.getUpperBoundary.evaluate(null).asInstanceOf[java.util.Date]
-      temporalPredicate = new Interval(new DateTime(start), new DateTime(end))
-=======
       val start = extractDTG(op.getLowerBoundary.evaluate(null))
       val end   = extractDTG(op.getUpperBoundary.evaluate(null))
       temporalPredicate = new Interval(start, end)
->>>>>>> a3f9050a
       acc
     }
   }
