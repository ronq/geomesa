/*
 * Copyright 2013 Commonwealth Computer Research, Inc.
 *
 * Licensed under the Apache License, Version 2.0 (the "License");
 * you may not use this file except in compliance with the License.
 * You may obtain a copy of the License at
 *
 * http://www.apache.org/licenses/LICENSE-2.0
 *
 * Unless required by applicable law or agreed to in writing, software
 * distributed under the License is distributed on an "AS IS" BASIS,
 * WITHOUT WARRANTIES OR CONDITIONS OF ANY KIND, either express or implied.
 * See the License for the specific language governing permissions and
 * limitations under the License.
 */

package geomesa.core.data

import com.vividsolutions.jts.geom._
import geomesa.core.index._
import geomesa.core.iterators.DensityIterator
import org.apache.accumulo.core.data.Value
import org.geotools.data.{DataUtilities, Query, FeatureReader}
import org.geotools.factory.CommonFactoryFinder
import org.geotools.factory.Hints.{IntegerKey, ClassKey}
import org.geotools.filter.text.ecql.ECQL
import org.geotools.geometry.jts.ReferencedEnvelope
import org.opengis.feature.simple.{SimpleFeature, SimpleFeatureType}

class AccumuloFeatureReader(dataStore: AccumuloDataStore,
                            featureName: String,
                            query: Query,
                            indexSchemaFmt: String,
                            attributes: String,
                            sft: SimpleFeatureType)
  extends FeatureReader[SimpleFeatureType, SimpleFeature] {

<<<<<<< HEAD
  import AccumuloFeatureReader._

  val densitySFT = DataUtilities.createType(sft.getTypeName, "encodedraster:String,geom:Point:srid=4326")
  val projectedSFT = if(query.getHints.containsKey(DENSITY_KEY)) densitySFT else sft

  val derivedQuery =
    if(query.getHints.containsKey(BBOX_KEY)) {
      val env = query.getHints.get(BBOX_KEY).asInstanceOf[ReferencedEnvelope]
      val q1 = new Query(sft.getTypeName, ff.bbox(ff.property(sft.getGeometryDescriptor.getLocalName), env))
      DataUtilities.mixQueries(q1, query, "geomesa.mixed.query")
    } else query

  lazy val ff = CommonFactoryFinder.getFilterFactory2
  lazy val indexSchema = SpatioTemporalIndexSchema(indexSchemaFmt, sft)
  lazy val geometryPropertyName = sft.getGeometryDescriptor.getName.toString
  lazy val encodedSFT           = DataUtilities.encodeType(sft)

  lazy val bounds = dataStore.getBounds(derivedQuery) match {
    case null => null
    case b =>
      val res = latLonGeoFactory.toGeometry(b)
      if(res.isInstanceOf[Point] || res.isInstanceOf[LineString]) res.buffer(0.01).asInstanceOf[Polygon]
      else res.asInstanceOf[Polygon]
  }
=======
  import collection.JavaConversions._

  val ff = CommonFactoryFinder.getFilterFactory2
  val indexSchema = SpatioTemporalIndexSchema(indexSchemaFmt, sft)
  val geometryPropertyName = sft.getGeometryDescriptor.getName.toString
  val dtgStartField        = sft.getUserData.getOrElse(SF_PROPERTY_START_TIME, SF_PROPERTY_START_TIME).asInstanceOf[String]
  val dtgEndField          = sft.getUserData.getOrElse(SF_PROPERTY_END_TIME, SF_PROPERTY_END_TIME).asInstanceOf[String]
  val encodedSFT           = DataUtilities.encodeType(sft)
>>>>>>> a3f9050a

  val filterVisitor = new FilterToAccumulo(sft)
  val rewrittenCQL = filterVisitor.visit(derivedQuery)
  val cqlString = ECQL.toCQL(rewrittenCQL)

  // run the query
  val bs = dataStore.createBatchScanner

<<<<<<< HEAD
  lazy val spatial = filterVisitor.spatialPredicate
  lazy val temporal = filterVisitor.temporalPredicate
  lazy val underlyingIter = indexSchema.query(bs, spatial, temporal, encodedSFT, Some(cqlString), query.getHints.containsKey(DENSITY_KEY))

  lazy val iter =
    if(query.getHints.containsKey(DENSITY_KEY)) unpackDensityFeatures(underlyingIter)
    else underlyingIter.map { v => SimpleFeatureEncoder.decode(sft, v) }

  def unpackDensityFeatures(iter: Iterator[Value]) =
    iter.flatMap { i => DensityIterator.expandFeature(SimpleFeatureEncoder.decode(projectedSFT, i)) }
=======
  val spatial = filterVisitor.spatialPredicate
  val temporal = filterVisitor.temporalPredicate
  lazy val iterValues = indexSchema.query(bs, spatial, temporal, encodedSFT, Some(cqlString))
>>>>>>> a3f9050a

  override def getFeatureType = sft

  override def next() = iter.next()

  override def hasNext = iter.hasNext

  override def close() = bs.close()
}

object AccumuloFeatureReader {
  val DENSITY_KEY = new ClassKey(classOf[java.lang.Boolean])
  val WIDTH_KEY   = new IntegerKey(256)
  val HEIGHT_KEY  = new IntegerKey(256)
  val BBOX_KEY    = new ClassKey(classOf[ReferencedEnvelope])

  val latLonGeoFactory = new GeometryFactory(new PrecisionModel(PrecisionModel.FLOATING), 4326)
}<|MERGE_RESOLUTION|>--- conflicted
+++ resolved
@@ -35,7 +35,6 @@
                             sft: SimpleFeatureType)
   extends FeatureReader[SimpleFeatureType, SimpleFeature] {
 
-<<<<<<< HEAD
   import AccumuloFeatureReader._
 
   val densitySFT = DataUtilities.createType(sft.getTypeName, "encodedraster:String,geom:Point:srid=4326")
@@ -48,39 +47,19 @@
       DataUtilities.mixQueries(q1, query, "geomesa.mixed.query")
     } else query
 
-  lazy val ff = CommonFactoryFinder.getFilterFactory2
-  lazy val indexSchema = SpatioTemporalIndexSchema(indexSchemaFmt, sft)
-  lazy val geometryPropertyName = sft.getGeometryDescriptor.getName.toString
-  lazy val encodedSFT           = DataUtilities.encodeType(sft)
-
-  lazy val bounds = dataStore.getBounds(derivedQuery) match {
-    case null => null
-    case b =>
-      val res = latLonGeoFactory.toGeometry(b)
-      if(res.isInstanceOf[Point] || res.isInstanceOf[LineString]) res.buffer(0.01).asInstanceOf[Polygon]
-      else res.asInstanceOf[Polygon]
-  }
-=======
-  import collection.JavaConversions._
-
   val ff = CommonFactoryFinder.getFilterFactory2
   val indexSchema = SpatioTemporalIndexSchema(indexSchemaFmt, sft)
   val geometryPropertyName = sft.getGeometryDescriptor.getName.toString
-  val dtgStartField        = sft.getUserData.getOrElse(SF_PROPERTY_START_TIME, SF_PROPERTY_START_TIME).asInstanceOf[String]
-  val dtgEndField          = sft.getUserData.getOrElse(SF_PROPERTY_END_TIME, SF_PROPERTY_END_TIME).asInstanceOf[String]
   val encodedSFT           = DataUtilities.encodeType(sft)
->>>>>>> a3f9050a
 
   val filterVisitor = new FilterToAccumulo(sft)
   val rewrittenCQL = filterVisitor.visit(derivedQuery)
   val cqlString = ECQL.toCQL(rewrittenCQL)
 
-  // run the query
-  val bs = dataStore.createBatchScanner
+  val spatial = filterVisitor.spatialPredicate
+  val temporal = filterVisitor.temporalPredicate
 
-<<<<<<< HEAD
-  lazy val spatial = filterVisitor.spatialPredicate
-  lazy val temporal = filterVisitor.temporalPredicate
+  lazy val bs = dataStore.createBatchScanner
   lazy val underlyingIter = indexSchema.query(bs, spatial, temporal, encodedSFT, Some(cqlString), query.getHints.containsKey(DENSITY_KEY))
 
   lazy val iter =
@@ -89,11 +68,6 @@
 
   def unpackDensityFeatures(iter: Iterator[Value]) =
     iter.flatMap { i => DensityIterator.expandFeature(SimpleFeatureEncoder.decode(projectedSFT, i)) }
-=======
-  val spatial = filterVisitor.spatialPredicate
-  val temporal = filterVisitor.temporalPredicate
-  lazy val iterValues = indexSchema.query(bs, spatial, temporal, encodedSFT, Some(cqlString))
->>>>>>> a3f9050a
 
   override def getFeatureType = sft
 
